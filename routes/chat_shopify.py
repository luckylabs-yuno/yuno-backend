--- conflicted
+++ resolved
@@ -756,22 +756,14 @@
         ])
 
         # FIXED PROMPT with better examples and clearer instructions
-<<<<<<< HEAD
-        enhanced_prompt = prompts_config['rewriter_prompt'].format(
-=======
         enhanced_prompt = prompt_config['rewriter_prompt'].format(
->>>>>>> 4c8b4044
             chat_log=chat_log,
             latest=latest
         )
 
 
         response = openai_client.chat.completions.create(
-<<<<<<< HEAD
-            model=prompts_config['rewriter_model'],  # 🆕 Dynamic model
-=======
             model=prompt_config['rewriter_model'],  # 🆕 Dynamic model
->>>>>>> 4c8b4044
             messages=[
                 {
                     "role": "system", 
